--- conflicted
+++ resolved
@@ -1,13 +1,8 @@
 [package]
 name = "atomic_store"
 description = "Persistence with atomic synchronization for a single version of record"
-<<<<<<< HEAD
 version = "0.1.0"
-authors = ["Nathan F Yospe <nathan@translucence.net>"]
-=======
-version = "0.0.2"
 authors = ["Espresso Systems <hello@espressosys.com>"]
->>>>>>> 90ca4c24
 edition = "2018"
 readme = "README.md"
 license = "GPL-3.0-or-later"
